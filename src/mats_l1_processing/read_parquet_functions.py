# -*- coding: utf-8 -*-
"""
Created on Mon Dec 05 09:57:37 2022

@author: skymandr

Functions used to read in MATS images and data from Parquet files.
Parquet files can either be local or on a remote server, such as Amazon S3.
"""

import logging
from datetime import datetime, timezone, timedelta
from io import BytesIO
from typing import (
    cast, Any, Dict, List, Optional, Sequence, SupportsFloat, Tuple, Union,
)
import numpy as np
import pyarrow as pa  # type: ignore
import pyarrow.dataset as ds  # type: ignore
import pyarrow.parquet as pq  # type: ignore
from pandas import DataFrame, Timestamp  # type: ignore
from PIL import Image
import time as time



# Map all channels to string names
channel_num_to_str: Dict[int, str] = {
    1: "IR1",
    4: "IR2",
    3: "IR3",
    2: "IR4",
    5: "UV1",
    6: "UV2",
    7: "NADIR",
}

CCDItem = Dict[str, Any]


def rename_ccd_item_attributes(ccd_data: DataFrame) -> None:
    """Renaming of attributes to work with calibration code.
    The names in the code are based on the old rac extract file (prior to May
    2020).  The names used in the parquet files are mostly the same as used in
    CSVs prior to November 2022. Exceptions are translated here.

    Args:
        ccd_data (DataFrame):   CCD data for which translate attributes.

    Returns:
        None:   Operation is performed in place.
    """

    ccd_data.rename(
        columns={
            "EXPNanoseconds": "EXP Nanoseconds",
            "EXPDate": "EXP Date",
            "WDWMode": "WDW Mode",
            "WDWInputDataWindow": "WDW InputDataWindow",
            "NCBINCCDColumns": "NCBIN CCDColumns",
            "NCBINFPGAColumns": "NCBIN FPGAColumns",
            "GAINMode": "GAIN Mode",
            "GAINTiming": "GAIN Timing",
            "GAINTruncation": "GAIN Truncation",
            "BadColumns": "BC",
            "ImageName": "ImageFileName",
            "OriginFile": "File",
        },
        inplace=True,
    )

def convert_image_data(ccd_data: DataFrame) -> None:
    """Convert image data from PNG data to float representation.
    
    Args:
        ccd_data (DataFrame):   CCD data to which to add attributes.

    Returns:
        None:   Operation is performed in place.
    """    

    images: List[Optional[Any]] = []
    for ind, image_data in enumerate(ccd_data["ImageData"]):
        try:
            images.append(np.float64(cast(
                SupportsFloat,
                Image.open(BytesIO(image_data)),
            )))
        except Exception as err:
            image_name = ccd_data["ImageName"][ind]
            logging.warning(
                f"could not prepare image {image_name} for calibration. "
                f"Setting image data to `None`. (Error: {err})"
            )
            images.append(None)
    ccd_data["IMAGE"] = images


def add_ccd_item_attributes(ccd_data: DataFrame) -> None:
    """Add some attributes to CCD data that we need.
    Note that this function assumes the data has up to date names for columns,
    not the names used in the old rac extract file (prior to May 2020).
    Conversion to the old standard can be performed using
    `rename_ccd_item_attributes`, but that has to be done _after_ applying this
    function.

    Args:
        ccd_data (DataFrame):   CCD data to which to add attributes.

    Returns:
        None:   Operation is performed in place.
    """

    ccd_data["channel"] = [channel_num_to_str[c] for c in ccd_data["CCDSEL"]]
    ccd_data["flipped"] = False

    # CCDitem["id"] should not be needed in operational retrieval. Keeping it
    # because protocol reading / CodeCalibrationReport needs it.  LM220908
    ccd_data["id"] = f"{ccd_data['EXPNanoseconds']}_{ccd_data['CCDSEL']}"

    # Add temperature info fom OBC, the temperature info from the rac files are
    # better since they are based on the thermistors on the UV channels
    ADC_temp_in_mV = ccd_data["TEMP"] / 32768 * 2048
    ADC_temp_in_degreeC = 1.0 / 0.85 * ADC_temp_in_mV - 296
    ccd_data["temperature_ADC"] = ADC_temp_in_degreeC

    # This needs to be updated when a better temperature estimate has been
    # designed. For now a de facto implementation of
    # get_temperature.add_temperature_info()
    ccd_data["temperature"] = ccd_data["HTR8A"]
    ccd_data["temperature_HTR"] = ccd_data["HTR8A"]


def remove_faulty_rows(
    ccd_data: DataFrame,
    remove_empty: bool = True,
    remove_errors: bool = True,
    remove_warnings: bool = False,
) -> DataFrame:
    """Remove rows of CCD data where image could not be parsed or other errors
    or warnings occurred.

    Args:
        ccd_data (DataFrame):   CCD data which to filter.
        remove_empty (bool):    Remove rows lacking image data. (Default: True)
        remove_errors (bool):   Remove rows with errors. (Default: True)
        remove_warnings (bool): Remove rows with warnings. (Default: False)

    Returns:
        DataFrame:   The filtered CCD data.
    """

    if remove_empty:
        ccd_data = ccd_data[ccd_data.IMAGE != None]  # noqa: E711

    if remove_errors:
        ccd_data = ccd_data[ccd_data.Errors != None]  # noqa: E711

    if remove_warnings:
        ccd_data = ccd_data[ccd_data.Warnings != None]  # noqa: E711

    return ccd_data


def dataframe_to_ccd_items(
    ccd_data: DataFrame,
    remove_empty: bool = True,
    remove_errors: bool = True,
    remove_warnings: bool = False,
    legacy: bool = False,
) -> List[CCDItem]:
    """Returns a list of CCD Items converted from the input DataFrame

    Args:
        ccd_data (DataFrame):   The CCD data to convert.
        remove_empty (bool):    Remove rows lacking image data. (Default: True)
        remove_errors (bool):   Remove rows with errors. (Default: True)
        remove_warnings (bool): Remove rows with warnings. (Default: False)
        legacy (bool):          Add attributes previously not added in L1A.
                                (Default: False)

    Returns:
        List[Dict[str, Any]]:   List of valid CCD items. List may be shorter
                                than than input, depending on applied filters.
    """

    data = ccd_data.copy()
    if legacy:
        add_ccd_item_attributes(data)
    convert_image_data(data)
    rename_ccd_item_attributes(data)

    return remove_faulty_rows(
        data,
        remove_empty,
        remove_errors,
        remove_warnings,
    ).to_dict("records")


def read_ccd_data_in_interval(
    start: datetime,
    stop: datetime,
    path: str,
    filesystem: Optional[pa.fs.FileSystem] = None,
    filter: Optional[Dict[str, Sequence[float]]] = None,
    metadata: bool = False,
) -> Union[DataFrame, Tuple[DataFrame, pq.FileMetaData]]:
    """Reads the CCD data and metadata from the specified path or S3 bucket
    between the specified times. Optionally read file metadata.

    Args:
        start (datetime):           Read CCD data from this time (inclusive).
        stop (datetime):            Read CCD data up to this time (inclusive).
        path (str):                 Path to dataset. May be a directory or a
                                    bucket, depending on filesystem.
        filesystem (FileSystem):    Optional. File system to read. If not
                                    specified will assume that path points to
                                    an ordinary directory disk. (Default: None)
        filter (Optional[dict]):    Extra filters of the form:
                                    `{fieldname1: [min, max], ...}`
                                    (Default: None)
        metadata (bool):            If True, return Parquet file metadata along
                                    with data frame. (Default: False)

    Returns:
        DataFrame:      The CCD data.
        FileMetaData:   File metadata (optional).
    """

    if start.tzinfo is None:
        start.replace(tzinfo=timezone.utc)
    if stop.tzinfo is None:
        stop.replace(tzinfo=timezone.utc)

    partitioning = ds.partitioning(
        schema=pa.schema(
            [
                ("year", pa.int16()),
                ("month", pa.int8()),
                ("day", pa.int8()),
                ("hour", pa.int8()),
            ]
        ),
    )

    dataset = ds.dataset(
        path,
        filesystem=filesystem,
        partitioning=partitioning,
    )

    start_with_margin =  start - timedelta(hours=1)
    stop_with_margin = stop + timedelta(hours=1)

    partition_filter = (
        ds.field("year") * 1000000
        + ds.field("month") * 10000
        + ds.field("day") * 100
        + ds.field("hour")
        >= start_with_margin.year * 1000000
        + start_with_margin.month * 10000
        + start_with_margin.day * 100
        + start_with_margin.hour
    ) & (
        ds.field("year") * 1000000
        + ds.field("month") * 10000
        + ds.field("day") * 100
        + ds.field("hour")
        <= stop_with_margin.year * 1000000
        + stop_with_margin.month * 10000
        + stop_with_margin.day * 100
        + stop_with_margin.hour
    )


    filterlist = (
        (ds.field("EXPDate") >= Timestamp(start))
        & (ds.field("EXPDate") <= Timestamp(stop))
    )
    if filter != None:
        for variable in filter.keys():
            filterlist &= (
                (ds.field(variable) >= filter[variable][0])
                & (ds.field(variable) <= filter[variable][1])
            )

<<<<<<< HEAD
    table = ds.dataset(
        path,
        filesystem=filesystem,
    ).to_table(filter=filterlist)
    dataframe = table.to_pandas()
    dataframe.reset_index(inplace=True)
    dataframe.set_index('TMHeaderTime',inplace=True)
    dataframe.sort_index()
=======
    table = dataset.to_table(filter=partition_filter & filterlist)

    dataframe = table.to_pandas()
    dataframe.reset_index(inplace=True)
    dataframe.set_index('TMHeaderTime',inplace=True)
    dataframe.sort_index(inplace=True)
>>>>>>> b2d82131
    dataframe.reset_index(inplace=True)

    if metadata:
        return dataframe, table.schema.metadata
    return dataframe


def read_ccd_items_in_interval(
    start: datetime,
    stop: datetime,
    path: str,
    filesystem: Optional[pa.fs.FileSystem] = None,
) -> List[CCDItem]:
    """Reads the CCD data and metadata from the specified path or S3 bucket
    between the specified times.
    Some column names are translated and some convenience data is added before
    data is converted and and returned.

    Args:
        start (datetime):           Read CCD data from this time (inclusive).
        stop (datetime):            Read CCD data up to this time (inclusive).
        path (str):                 Path to dataset. May be a directory or a
                                    bucket, depending on filesystem.
        filesystem (FileSystem):    Optional. File system to read. If not
                                    specified will assume that path points to
                                    an ordinary directory disk. (Default: None)

    Returns:
        list[dict[str, Any]]:   List of dictionary representations of the CCD data.
    """

    return dataframe_to_ccd_items(
        read_ccd_data_in_interval(start, stop, path, filesystem)
    )


def read_ccd_data(
    path: str,
    filesystem: Optional[pa.fs.FileSystem] = None,
    metadata: bool = False,
) -> Union[DataFrame, Tuple[DataFrame, pq.FileMetaData]]:
    """Reads the CCD data and metadata from a singel file at the specified path.
    Optionally read file metadata.

    Args:
        path (str):                 Path to dataset. May be a directory or a
                                    bucket, depending on filesystem.
        filesystem (FileSystem):    Optional. File system to read. If not
                                    specified will assume that path points to
                                    an ordinary directory disk. (Default: None)
        metadata (bool):            If True, return Parquet file metadata along
                                    with data frame. (Default: False)

    Returns:
        DataFrame:      The CCD data.
        FileMetaData:   File metadata (optional).
    """

    table = pq.read_table(
        path,
        filesystem=filesystem,
    )
    dataframe = table.to_pandas().reset_index()
    if metadata:
        return dataframe, table.schema.metadata
    return dataframe


def read_ccd_items(
    path: str,
    filesystem: Optional[pa.fs.FileSystem] = None,
) -> List[CCDItem]:
    """Reads the CCD data and metadata from a singel file at the specified path.
    Some column names are translated and some convenience data is added before
    data is converted and and returned.

    Args:
        path (str):                 Path to dataset. May be a directory or a
                                    bucket, depending on filesystem.
        filesystem (FileSystem):    Optional. File system to read. If not
                                    specified will assume that path points to
                                    an ordinary directory disk. (Default: None)

    Return:
        list[dict[str, Any]]:   List of dictionary representations of the CCD data.
    """

    return dataframe_to_ccd_items(
        read_ccd_data(path, filesystem)
    )<|MERGE_RESOLUTION|>--- conflicted
+++ resolved
@@ -20,8 +20,6 @@
 import pyarrow.parquet as pq  # type: ignore
 from pandas import DataFrame, Timestamp  # type: ignore
 from PIL import Image
-import time as time
-
 
 
 # Map all channels to string names
@@ -77,7 +75,7 @@
 
     Returns:
         None:   Operation is performed in place.
-    """    
+    """
 
     images: List[Optional[Any]] = []
     for ind, image_data in enumerate(ccd_data["ImageData"]):
@@ -285,23 +283,12 @@
                 & (ds.field(variable) <= filter[variable][1])
             )
 
-<<<<<<< HEAD
-    table = ds.dataset(
-        path,
-        filesystem=filesystem,
-    ).to_table(filter=filterlist)
-    dataframe = table.to_pandas()
-    dataframe.reset_index(inplace=True)
-    dataframe.set_index('TMHeaderTime',inplace=True)
-    dataframe.sort_index()
-=======
     table = dataset.to_table(filter=partition_filter & filterlist)
 
     dataframe = table.to_pandas()
     dataframe.reset_index(inplace=True)
     dataframe.set_index('TMHeaderTime',inplace=True)
     dataframe.sort_index(inplace=True)
->>>>>>> b2d82131
     dataframe.reset_index(inplace=True)
 
     if metadata:
