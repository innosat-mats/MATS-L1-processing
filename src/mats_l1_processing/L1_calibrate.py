--- conflicted
+++ resolved
@@ -18,11 +18,8 @@
     flip_image,
     handle_bad_columns,
     artifact_correction,
-<<<<<<< HEAD
-=======
     correct_hotpixels,
     correct_single_events
->>>>>>> 9bc5abfc
 )
 from mats_l1_processing.instrument import CCD
 from mats_l1_processing.pointing import add_channel_quaternion
