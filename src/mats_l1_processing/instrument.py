# -*- coding: utf-8 -*-
"""Classes containing information about the MATS instrument.

This module has a CCD class which contains the information about a specific CCD 
in MATS such as dark-current patterns, non-linearity response and flat fields. Another
class is used as a container for several CCDs. Finally a class for a generalized non-linearity
is included. 

"""

import toml
import numpy as np
import pickle
import pandas as pd
from scipy.io import loadmat
from datetime import datetime
from scipy.ndimage import median_filter

# Define a function to deserialize the blob data
def deserialize_blob(blob):
    return pickle.loads(blob)

from .sqlite_s3 import get_sqlite_connection


class CCD:
    """Class to represent a single physical CCD on MATS, a.k.a CCDunit

    The class contains attributes and methods for extracting calibration parameters. Most 
    parameters are dependent on the signalmode used in the CCD which can either be high signal 
    mode(HSM) or low signal mode(LSM).

    Attributes:
        channel (str): CCD channel
        CCDID (int): CCDID
        channelnumbe (int): Numeric representation of channel
        CPRU_Port (str): CPRU Port  of channel
        KTH_name (str): KTH name of channel
        OHB_naming (str): OHB name of channel
        OHB_marker_tag (int): OHB marker tag of channel
                
        dc_zero_avr_HSM:
        dc_zero_std_HSM:
        dc_zero_avr_LSM:
        dc_zero_std_LSM:

        image_HSM:
        image_LSM:

        ro_avr_HSM:
        ro_std_HSM:
        alpha_avr_HSM: average electrons per count in HSM
        alpha_std_HSM: std of electrons per count in HSM

        ro_avr_LSM:
        ro_std_LSM: 
        alpha_avr_LSM: average electrons per count in LSM
        alpha_std_LSM: std of electrons per count in LSM

        log_a_avr_HSM: dark current parameter HSM
        log_a_std_HSM: dark current parameter HSM
        log_b_avr_HSM: dark current parameter HSM
        log_b_std_HSM: dark current parameter HSM

        log_a_avr_LSM: dark current parameter LSM
        log_a_std_LSM: dark current parameter LSM
        log_b_avr_LSM: dark current parameter LSM
        log_b_std_LSM: dark current parameter LSM

        log_a_img_avr_LSM: 2D dark current parameter LSM
        log_a_img_err_LSM: 2D dark current parameter LSM
        log_b_img_avr_LSM: 2D dark current parameter LSM
        log_b_img_err_LSM: 2D dark current parameter LSM

        log_a_img_avr_HSM: 2D dark current parameter HSM
        log_a_img_err_HSM: 2D dark current parameter HSM
        log_b_img_avr_HSM: 2D dark current parameter HSM
        log_b_img_err_HSM: 2D dark current parameter HSM

        flatfield_HSM (np.array): flatfield image for HSM 
        flatfield_LSM (np.array): flatfield image for LSM 

        non_linearity_pixel (nonLinearity): Linearity of an average pixel
        non_linearity_sumrow (nonLinearity): Linearity of the shift register
        non_linearity_sumwell (nonLinearity): Linerarity of the summation well

        ampcorrection (float): correction for pre-amplification

    """

    def __init__(self, channel, calibration_file, start_datetime: datetime = datetime(2000,1,1), end_datetime: datetime = datetime(3000,1,1)):

        """Init method for CCD class

        Args:
            channel (str): Name of channel
            calibration_file (str): calibration file containing paths to calibration files
            start_datetime (datetime): datetime on which start extraction calibration parameters (default: None) 
            end_datetime (datetime): datetime on which to end extraction calibration parameters (default: None) 

        """

        self.channel = channel
        if channel == "IR1":
            CCDID = 16
            channelnumber = 1
            CPRU_Port = "A0"
            KTH_name = "FM2"
            OHB_naming = "CCD_2"
            OHB_marker_tag = 14
        elif channel == "IR2":
            CCDID = 17
            channelnumber = 4
            CPRU_Port = "A3"
            KTH_name = "FM3"
            OHB_naming = "CCD_3"
            OHB_marker_tag = 15
        elif channel == "IR3":
            CCDID = 18
            channelnumber = 3
            CPRU_Port = "A2"
            KTH_name = "FM4"
            OHB_naming = ""
            OHB_marker_tag = ""
        elif channel == "IR4":
            CCDID = 19
            channelnumber = 2
            CPRU_Port = "A1"
            KTH_name = "FM8"
            OHB_naming = ""
            OHB_marker_tag = ""
        elif channel == "NADIR":
            CCDID = 20
            channelnumber = 7
            CPRU_Port = "B2"
            KTH_name = "FM7"
            OHB_naming = 50
            OHB_marker_tag = "NADIR_CAM"
        elif channel == "UV1":
            CCDID = 21
            channelnumber = 5
            CPRU_Port = "B0"
            KTH_name = "FM5"
            OHB_naming = "CCD_5"
            OHB_marker_tag = 32
        elif channel == "UV2":
            CCDID = 22
            channelnumber = 6
            CPRU_Port = "B1"
            KTH_name = "FM6"
            OHB_naming = "CCD_4"
            OHB_marker_tag = 49
        elif channel == "KTH test channel":
            CCDID = 16
            channelnumber = None
            CPRU_Port = None
            KTH_name = None
            OHB_naming = None
            OHB_marker_tag = None

        self.CCDID = CCDID
        self.channelnumber = channelnumber
        self.CPRU_Port = CPRU_Port
        self.KTH_name = KTH_name
        self.OHB_naming = OHB_naming
        self.OHB_marker_tag = OHB_marker_tag

        calibration_data = toml.load(calibration_file)
        
        self.default_temp = calibration_data["darkcurrent"]["default_temp"]
        # Limit to choose 1D or 2D dark current subtraction
        self.dc_2D_limit=calibration_data["darkcurrent"]["dc_2D_limit"]

        # Read in Gabriels calibration data from a .mat file
        filename = (
            calibration_data["darkcurrent"]["folder"]
            + "FM0"
            + str(CCDID)
            + "_CCD_DC_calibration.mat"
        )

        mat = loadmat(filename)

        self.dc_zero_avr_HSM = mat["dc_zero_avr_HSM"]
        self.dc_zero_std_HSM = mat["dc_zero_std_HSM"]
        self.dc_zero_avr_LSM = mat["dc_zero_avr_LSM"]
        self.dc_zero_std_LSM = mat["dc_zero_std_LSM"]

        self.image_HSM = mat["image_HSM"]
        self.image_LSM = mat["image_LSM"]

        self.ro_avr_HSM = mat["ro_avr_HSM"]
        self.ro_std_HSM = mat["ro_std_HSM"]
        self.alpha_avr_HSM = mat["alpha_avr_HSM"]
        self.alpha_std_HSM = mat["alpha_std_HSM"]

        self.ro_avr_LSM = mat["ro_avr_LSM"]
        self.ro_std_LSM = mat["ro_std_LSM"]
        self.alpha_avr_LSM = mat["alpha_avr_LSM"]
        self.alpha_std_LSM = mat["alpha_std_LSM"]
        
        # 0D dark current subtraction stuff
        self.log_a_avr_HSM = mat["log_a_avr_HSM"]
        self.log_a_std_HSM = mat["log_a_std_HSM"]
        self.log_b_avr_HSM = mat["log_b_avr_HSM"]
        self.log_b_std_HSM = mat["log_b_std_HSM"]

        self.log_a_avr_LSM = mat["log_a_avr_LSM"]
        self.log_a_std_LSM = mat["log_a_std_LSM"]
        self.log_b_avr_LSM = mat["log_b_avr_LSM"]
        self.log_b_std_LSM = mat["log_b_std_LSM"]

        # 2D dark current subtraction stuff
        self.log_a_img_avr_LSM = median_filter(mat["log_a_img_avr_LSM"], size=3)
        self.log_a_img_err_LSM = median_filter(mat["log_a_img_err_LSM"], size=3)
        self.log_b_img_avr_LSM = median_filter(mat["log_b_img_avr_LSM"], size=3)
        self.log_b_img_err_LSM = median_filter(mat["log_b_img_err_LSM"], size=3)

        self.log_a_img_avr_HSM = median_filter(mat["log_a_img_avr_HSM"], size=3)
        self.log_a_img_err_HSM = median_filter(mat["log_a_img_err_HSM"], size=3)
        self.log_b_img_avr_HSM = median_filter(mat["log_b_img_avr_HSM"], size=3)
        self.log_b_img_err_HSM = median_filter(mat["log_b_img_err_HSM"], size=3)


        # Flatfields
        if channel=="NADIR":
            self.flatfield_HSM =np.ones(self.log_a_img_avr_HSM.shape)
        else:
            self.flatfield_HSM = np.load(
                calibration_data["flatfield"]["flatfieldfolder"]
                + "flatfield_"
                + channel
                + "_HSM.npy"
            )

        # Non-linearity
        if channel!="NADIR":
            with open(calibration_data["linearity"]["pixel"]
                + "_" + str(self.channelnumber)
                + ".pkl", 'rb') as fp:
    
                self.non_linearity_pixel = pickle.load(fp)
    
            with open(calibration_data["linearity"]["sumrow"]
                + "_" + str(self.channelnumber)
                + ".pkl", 'rb') as fp:
    
                self.non_linearity_sumrow = pickle.load(fp)
    
            with open(calibration_data["linearity"]["sumwell"]
                + "_" + str(self.channelnumber)
                + ".pkl", 'rb') as fp:
    
                self.non_linearity_sumwell = pickle.load(fp)
            
            if 'tables' in calibration_data["linearity"]:
                self.tablefolder = calibration_data["linearity"]["tables"]
                self.tables = pd.read_csv(self.tablefolder + 'tables.csv')
            else:
                self.tables = None

        # Amplification correction for UV channels
        if self.channel == "UV1" or self.channel == "UV2":
            self.ampcorrection = (
                3 / 2
            )
        else:
            self.ampcorrection = 1
        
        # Absolute and relative calibration constants
        
        df = pd.read_csv(calibration_data["abs_rel_calib"]["abs_rel_calib_constants"], comment="#",
                         skipinitialspace=True, skiprows=()) 
        
        if self.channel=='IR1':
            self.cal_fact_HSM=df["abs_ir1"][0]
            self.cal_fact_LSM=df["abs_ir1"][1]
        elif self.channel=='IR2':
            self.cal_fact_HSM=df["abs_ir2"][0]
            self.cal_fact_LSM=df["abs_ir2"][1]
        elif self.channel=='IR3':
            self.cal_fact_HSM=df["abs_ir3"][0]
            self.cal_fact_LSM=df["abs_ir3"][1]
        elif self.channel=='IR4':
            self.cal_fact_HSM=df["abs_ir4"][0]
            self.cal_fact_LSM=df["abs_ir4"][1]
        elif self.channel=='UV1':
            self.cal_fact_HSM=df["abs_uv1"][0]
            self.cal_fact_LSM=df["abs_uv1"][1]
        elif self.channel=='UV2':
            self.cal_fact_HSM=df["abs_uv2"][0]
            self.cal_fact_LSM=df["abs_uv2"][1]
        elif self.channel=='NADIR':
            self.cal_fact_HSM=df["abs_nadir"][0]
            self.cal_fact_LSM=df["abs_nadir"][1]

        # Read in without pandas
        # with open(calibration_data["calibration"]["calibration_constants"]) as f:
        #     h = [float(x) for x in next(f).split()] # read first line
        #     if self.channel=='IR1':
        #         self.cal_fact=h[0]
        #     elif self.channel=='IR2':
        #         self.cal_fact=h[1] 
        #     elif self.channel=='IR3':
        #         self.cal_fact=h[2]
        #     elif self.channel=='IR4':
        #         self.cal_fact=h[3]
        #     elif self.channel=='UV1':
        #         self.cal_fact=h[4]
        #     elif self.channel=='UV2':
        #         self.cal_fact=h[5]
        #     elif self.channel=='NADIR':
        #         self.cal_fact=h[6]
    
        #quaternion
        filename=calibration_data['pointing']['qprime']+'qprime.csv'
        qprimes=np.loadtxt(filename,delimiter=',',dtype={'names':('Channel','q0','q1','q2','q3'),
                            'formats':('S5','f4','f4','f4','f4')})
        self.qprime = np.array([(d['q0'],d['q1'],d['q2'],d['q3']) for d in qprimes if d['Channel'].decode('utf8')==self.channel][0])

        # artifact correction
        if channel=="NADIR":
            filename = calibration_data['artifact']['nadir']
            self.artifact_masks = pd.read_pickle(filename)
            
        else :        
            filename = calibration_data['artifact']['blank']
            self.artifact_masks = pd.read_pickle(filename)

        # single event correction
        filename = calibration_data['hot_pixels']['single_events']
<<<<<<< HEAD
        self.single_event = get_sqlite_connection(filename)

        # hot pixel correction
        filename = calibration_data['hot_pixels']['hot_pixels']
        self.hot_pixels = get_sqlite_connection(filename)
=======
        disk_conn = sqlite.connect(filename)
        query = f'''
            SELECT * FROM SingleEvents
            WHERE datetime BETWEEN '{start_datetime}' AND '{end_datetime}'
            AND channel = '{self.channel}'
        '''
        self.single_event = pd.read_sql_query(query, disk_conn)
        self.single_event['datetime'] = pd.to_datetime(self.single_event['datetime'])
        disk_conn.close()

        # hot pixel correction
        filename = calibration_data['hot_pixels']['hot_pixels']
        disk_conn = sqlite.connect(filename)
        query = f'''
            SELECT * FROM hotpixelmaps
            WHERE datetime BETWEEN '{start_datetime}' AND '{end_datetime}'
            AND channel = '{self.channel}'
        '''
        self.hot_pixels = pd.read_sql_query(query, disk_conn)
        self.hot_pixels['datetime'] = pd.to_datetime(self.hot_pixels['datetime'])
        # Convert the HPM to a NumPy array
        self.hot_pixels['HPM'] = self.hot_pixels['HPM'].apply(deserialize_blob)
        disk_conn.close()
>>>>>>> 32de9dd6
                
    def calib_denominator(self, mode): 
        """Get calibration constant that should be divided by to get unit 10^15 ph m-2 s-1 str-1 nm-1.

        Args:
            mode (str): Gain mode/ Signal mode for CCD 

        Returns:
            calib_denominator: float

        """

        if mode == "High":
            calib_denominator=self.cal_fact_HSM
        elif mode == "Low":
            calib_denominator=self.cal_fact_LSM
        else:
            raise ValueError('Mode must be "High" or "Low"')
        return calib_denominator
        

    def darkcurrent(self, T, mode):  # electrons/s
        """Get an average dark current for a channel. 

        This method can be used of the dark current signal is very low, since using the 2D functions become noisy then.

        Args:
            T (float): Temperature of CCD
            mode (str): Gain mode/ Signal mode for CCD 

        Returns:
            darkcurrent(float): average dark current of the CCD

        """

        if mode == "High":
            darkcurrent = 10 ** (self.log_a_avr_HSM * T + self.log_b_avr_HSM)
        elif mode == "Low":
            darkcurrent = 10 ** (self.log_a_avr_LSM * T + self.log_b_avr_LSM)
        else:
            raise ValueError('Mode must be "high" or "low"')
        return darkcurrent

    def darkcurrent2D(self, T, mode):  # electrons/s
        """Get an 2D field of dark currents for a CCD. 

        Args:
            T (float): Temperature of CCD
            mode (str): Gain mode/ Signal mode for CCD 

        Returns:
            darkcurrent (np.array): average dark current of the CCD

        """
        if mode == 'High':
            darkcurrent = 10 ** (self.log_a_img_avr_HSM * T + self.log_b_img_avr_HSM)
        elif mode == 'Low':
            darkcurrent = 10 ** (self.log_a_img_avr_LSM * T + self.log_b_img_avr_LSM)
        else:
            raise Exception("Undefined mode")
        return darkcurrent

    def ro_avr(self, mode):
        """?. 

        Args:
            mode (str): Gain mode/ Signal mode for CCD 

        Returns:
            ro_avr ?

        """
        if mode == 'High':
            ro_avr = self.ro_avr_HSM
        elif mode == 'Low':
            ro_avr = self.ro_avr_LSM
        else:
            raise Exception("Undefined mode")
        return ro_avr

    def alpha_avr(self, mode):  # electrons/LSB
        """?. 

        Args:
            mode (str): Gain mode/ Signal mode for CCD 

        Returns:
            alpha_avr ?

        """
        if mode == 'High':
            alpha_avr = self.alpha_avr_HSM
        elif mode == 'Low':
            alpha_avr = self.alpha_avr_LSM
        else:
            raise Exception("Undefined mode")
        return alpha_avr

    def flatfield(self):  
        """

        Returns:
            Flatfield of the CCD as taken in High signal mode. 
            Flatfield is difined to be 1 in on average in the center of the image.
            Generally a merged version between 0 C flatfield without baffle and 20C flatfield with baffle are used.

        """        
        flatfield = self.flatfield_HSM

        return flatfield

    def get_table(self,CCDitem):
        """Check to see if there is a precalculated non linearity table for the CCDMacro used 

        Args:
            CCDitem (dict): Dictionary of type CCDitem

        Returns:
            lookup_table (np.array): a lookup table for the non-linearty

        """
        
        if self.tables is None:
            table = None

        else: 
            df_table = self.tables.loc[(self.tables['CCDSEL'] == CCDitem['CCDSEL']) & (self.tables['NRBIN'] == CCDitem['NRBIN']) & (self.tables['NCBIN CCDColumns'] == CCDitem['NCBIN CCDColumns']) & (self.tables['GAIN Mode'] == CCDitem['GAIN Mode'])]
        
            if len(df_table)>0:
                table = np.load(self.tablefolder + df_table.iloc[0]['Tablefile'] +'.npy')
            else:
                table = None
            
        return table

    def reload_table(self):
        """Reloads non-linearity tables 

        Args:
            None

        Returns:
            None

        """
        self.tables = pd.read_csv(self.tablefolder + 'tables.csv')
        
    def get_channel_quaternion(self):
        """Read the channel quaternion from file
        Args:

        Returns:
            quaternion
        """
        return self.qprime

    def get_artifact_mask(self):
        """Read the artifact masks from file
        Args:

        Returns:
            artifact_masks (dataframe): panda dataframe containing the masks correcting for the artifact in nadir images
        """
        return self.artifact_masks

    def get_single_event(self,CCDitem):
        """Read the artifact masks from file
        Args:
            CCDitem (dict): Dictionary of type CCDitem

        Returns:
            se_mask (np.array): numpy array which marks any single event in image
        """
        df = self.single_event
        date = np.datetime64(CCDitem['EXP Date'],'s').astype(datetime)
        single_events = df[df.datetime==date]
        
        se_mask = np.zeros(CCDitem['IMAGE'].shape)
        for i in range(len(single_events)):
            se_mask[single_events.iloc[i]['Y'],single_events.iloc[i]['X']] = 1

        return se_mask

    def get_hotpixel_map(self,CCDitem):
        """
        Function to get the hotpixel map for a given date

        Arguments
        ----------
        CCDitem : Dict holding information about the image to get hotpixel map for.

        Returns
        -------
        mapdate : datetime item giving the date of the map
            if no valid map this will be the same as the date requested 
            
        hotpixel_map : array[unit16] or empty array if no valid data
            map of hotpixel counts for the given date 
        """

        df = self.hot_pixels
        date = np.datetime64(CCDitem['EXP Date'],'s').astype(datetime)
        channelname = CCDitem["channel"]
        row = df[(df.datetime.dt.date == date.date()) & (df.channel == channelname)]
        if len(row)>0:
            hotpixel_map = row['HPM'].values[0]
            mapdate = row['datetime'].values[0]
        else:
            mapdate = date
            hotpixel_map=np.array([])

        return mapdate, hotpixel_map

class nonLinearity:
    """Class to represent a non-linearity for a MATS CCD.

    This class is used to generalize the non-linearity for a MATS CCD. The non-linearity spline is
    generated using the functions in the database_generation.linearity module.

    Attributes:
        fittype (str): Type of fit the non-linearity is representing
        fit_threshold (float) = max value of measured data used in fitting of the non-linearity
        saturation (float) = true value where the CCD is considered saturated, all values above this are set to the forward model with this value as input.
        non_lin_important (float) = non_lin_important the true value where non_linearity becomes important.
        channel (str) = channel name 
        fit_parameters (list, np.array or obj) = parmeter of object describing the non-linearity fit. 
        covariance (np.array) = covariances of the non-linear fit
    """
    def __init__(self,channel, fittype='threshold2', fit_parameters=None, covariance=None, fit_threshold=1e9,dfdx_saturation=0.05,dfdx_non_lin_important=0.5):
        """Init method for CCD class

        Args:
            channel (str) = channel name 
            fittype (str): Type of fit the non-linearity is representing
            fit_parameters (list, np.array or obj) = parmeter of object describing the non-linearity fit.
            covariance (np.array) = numpy array describing the unceritainty of the fit
            fit_threshold (optional) = max value of measured data used in fitting of the non-linearity
            dfdx_saturation (float) = the first derivative at which the sensor is considered saturated (default 0.05)
            dfdx_non_lin_important (float) = the first derivative value where non_linearity becomes important.
            
        """
        self.fittype = fittype
        self.fit_threshold = fit_threshold
        self.channel = channel

        if isinstance(covariance, np.ndarray):
            self.covariance = covariance
        else:
            self.covariance = None

        if fit_parameters == None:
            self.saturation = 1e9
            self.non_lin_important = 1e9

            if fittype=='polyfit1':
                self.fit_parameters = np.array([1,0])
            elif fittype=='polyfit2':
                self.fit_parameters = np.array([0,1,0])
            elif fittype=='threshold2':
                a,b,e = (1,0,0)
                self.fit_parameters = [a,b,e]
            else:
                raise NotImplementedError
        else:
            self.fit_parameters = fit_parameters
            self.saturation = self.calc_non_lin_important(dfdx_saturation)
            self.non_lin_important = self.calc_non_lin_important(dfdx_non_lin_important)


    def get_measured_image(self, image_true):
        """Method to get a measured value for a given true image (forward model)

        Args:
            x_true (np.array): True image of the signal

        Returns:
            (np.array) measured image taking into account non-linearity. 

        """
        image_measured = np.zeros(image_true.shape)
        if image_measured.ndim == 1:
            for i in range(image_measured.shape[0]):
                image_measured[i] = self.get_measured_value(image_true[i])
        else:
            for i in range(image_measured.shape[0]):
                for j in range(image_measured.shape[1]):
                    image_measured[i,j] = self.get_measured_value(image_true[i,j])

        return image_measured

    def get_measured_value(self,x_true):
        """Method to get a measured value for a given true value (forward model)

        Args:
            x_true (float): True value of the signal

        Returns:
            (float) measured value taking into account non-linearity. 

        """
        # function to get the expected measured count for a given true count value
        # returns value and an errorcode: 
        # 0 = all good, 1 = non linear part important, 2 = value exceeds fit threshold 

        if (self.fittype=='polyfit1') or (self.fittype=='polyfit2'):
            if np.any(x_true > self.saturation):
                return self.saturation
            else:
                return np.polyval(self.fit_parameters,x_true)

        elif self.fittype == 'threshold2':
            a = self.fit_parameters[0]
            b = self.fit_parameters[1]
            e = self.fit_parameters[2]

            if np.any(x_true < e):
                return a*x_true             

            elif np.any(x_true<self.saturation):
                return b*(x_true-e)**2+a*(x_true-e)+a*e

            else:
                return b*(self.saturation-e)**2+a*(self.saturation-e)+a*e

        else:
            raise NotImplementedError(self.fittype)

        
    def get_measured_saturation(self):
        return self.get_measured_value(self.saturation)

    def get_measured_non_lin_important(self):
        return self.get_measured_value(self.non_lin_important)

    def calc_non_lin_important(self,beta):
        if self.fittype != 'threshold2':
            raise NotImplementedError
        else:
            a = self.fit_parameters[0]
            b = self.fit_parameters[1]
            e = self.fit_parameters[2]
            if b<0:
                threshold = (beta+2*b*e-a)/(2*b)
            else:
                beta = 1+beta
                threshold = (beta+2*b*e-a)/(2*b)
        
        return threshold

    def get_random_fit_parameter(self):
        """Method to returns the fit parameters, except that they are randomly sampled from the fitted distribution (rather than just the mean)

        Args:

        Returns:
            (np.array) fit parameters from random sample 

        """
        if isinstance(self.covariance, np.ndarray):
            return np.random.multivariate_normal(self.fit_parameters, self.covariance, size=None, check_valid='warn', tol=1e-8)
        else:
            return self.fit_parameters
            


class Instrument:
    """Class to hold a set of MATS CCDs

    This class is made to have a object to send around containing all the information about the MATS instrument 
    calibration. 

    Attributes:
        IR1 (CCD): MATS CCD channel
        IR2: (CCD): MATS CCD channel
        IR3: (CCD): MATS CCD channel
        IR4: (CCD): MATS CCD channel
        UV1: (CCD): MATS CCD channel
        UV2: (CCD): MATS CCD channel
        NADIR: (CCD): MATS CCD channel
        KTH_test_channel (CCD): MATS CCD channel
        calibration_file: string containing the info in the calibration file
        """

    def __init__(self, calibration_file, channel=None, start_datetime: datetime = datetime(2000,1,1), end_datetime: datetime = datetime(3000,1,1)):

        """Init method for Instrument class

        Args:
            calibration_file (str): calibration file containing paths to calibration data
            channel (str, list, optional): name of channel, a list of channel names or empty which creates a oject with the 6 standard channels.            
            start_datetime (datetime): datetime on which start extraction calibration parameters (default: None) 
            end_datetime (datetime): datetime on which to end extraction calibration parameters (default: None) 

        """

        f = open(calibration_file)
        self.calibration_file=f.read()
        f.close()

        self.IR1 = None
        self.IR2 = None
        self.IR3 = None
        self.IR4 = None
        self.UV1 = None
        self.UV2 = None
        self.NADIR = None
        self.KTH_test_channel = None
        
        if channel == None:
            self.IR1 = CCD("IR1",calibration_file,start_datetime,end_datetime)
            self.IR2 = CCD("IR2",calibration_file,start_datetime,end_datetime)
            self.IR3 = CCD("IR3",calibration_file,start_datetime,end_datetime)
            self.IR4 = CCD("IR4",calibration_file,start_datetime,end_datetime)
            self.UV1 = CCD("UV1",calibration_file,start_datetime,end_datetime)
            self.UV2 = CCD("UV2",calibration_file,start_datetime,end_datetime)
            self.NADIR = CCD("NADIR",calibration_file,start_datetime,end_datetime)
            
        elif type(channel) == str:
            setattr(self, channel, CCD("channel",calibration_file))
        elif len(channel)>0:
            for channnels in enumerate(channel):
                setattr(self, channnels, CCD(channnels,calibration_file))

    def get_CCD(self,channel):
        """Method to get a CCD from the instrument

        Args:
            channel (str): name of channel

        Returns:
            (CCD) MATS CCD object a.k.a CCDunit

        """
        return getattr(self,channel)
     

class Photometer:
    """
    Class to represent the two photometers on MATS

    The class contains attributes and methods for extracting calibration parameters for the
    photometers.

    Attributes:
        cal_therm (dict): calibration table Thermistors
        cal_rad (dict): calibration table Photometers
    """

    def __init__(self, calibration_file: str):
        """Init method for Photometer class

        Args:
            calibration_file (str): calibration file containing paths to calibration data
        """
        #   import matlab .mat calibration files into dicts
        calibration_data = toml.load(calibration_file)
        self.cal_therm = loadmat(calibration_data["photometer"]["thermistor_table"]) # Thermistors

        #read in splines for photometer calibration
        with open(calibration_data["photometer"]["FM1_spline"], 'rb') as fp:
            self.cal_rad_FM1 = pickle.load(fp)
        with open(calibration_data["photometer"]["FM2_spline"], 'rb') as fp:
            self.cal_rad_FM2 = pickle.load(fp)<|MERGE_RESOLUTION|>--- conflicted
+++ resolved
@@ -8,6 +8,7 @@
 
 """
 
+import os
 import toml
 import numpy as np
 import pickle
@@ -15,12 +16,7 @@
 from scipy.io import loadmat
 from datetime import datetime
 from scipy.ndimage import median_filter
-
-# Define a function to deserialize the blob data
-def deserialize_blob(blob):
-    return pickle.loads(blob)
-
-from .sqlite_s3 import get_sqlite_connection
+import sqlite3
 
 
 class CCD:
@@ -99,6 +95,32 @@
             end_datetime (datetime): datetime on which to end extraction calibration parameters (default: None) 
 
         """
+
+        def get_sqlite_data(
+            filename: str,
+            table: str,
+        ) -> pd.DataFrame:
+            if filename.startswith("s3://"):
+                from boto3 import client
+                from tempfile import gettempdir
+                s3 = client("s3")
+                bucket = filename[5:].split("/")[0]
+                key = filename[6 + len(bucket):]
+                db_name = key.split("/")[-1]
+                db_path = f"{gettempdir()}/{db_name}"
+                if not os.path.exists(db_path):
+                    s3.download_file(bucket, key, db_path)
+                return get_sqlite_data(db_path)
+            conn = sqlite3.connect(filename)
+            query = f'''
+                SELECT * FROM {table}
+                WHERE datetime BETWEEN '{start_datetime}' AND '{end_datetime}'
+                AND channel = '{self.channel}'
+            '''
+            data = pd.read_sql_query(query, conn)
+            data['datetime'] = pd.to_datetime(self.single_event['datetime'])
+            conn.close()
+            return data
 
         self.channel = channel
         if channel == "IR1":
@@ -329,37 +351,13 @@
 
         # single event correction
         filename = calibration_data['hot_pixels']['single_events']
-<<<<<<< HEAD
-        self.single_event = get_sqlite_connection(filename)
+        self.single_event = get_sqlite_data(filename, "SingleEvents")
 
         # hot pixel correction
         filename = calibration_data['hot_pixels']['hot_pixels']
-        self.hot_pixels = get_sqlite_connection(filename)
-=======
-        disk_conn = sqlite.connect(filename)
-        query = f'''
-            SELECT * FROM SingleEvents
-            WHERE datetime BETWEEN '{start_datetime}' AND '{end_datetime}'
-            AND channel = '{self.channel}'
-        '''
-        self.single_event = pd.read_sql_query(query, disk_conn)
-        self.single_event['datetime'] = pd.to_datetime(self.single_event['datetime'])
-        disk_conn.close()
-
-        # hot pixel correction
-        filename = calibration_data['hot_pixels']['hot_pixels']
-        disk_conn = sqlite.connect(filename)
-        query = f'''
-            SELECT * FROM hotpixelmaps
-            WHERE datetime BETWEEN '{start_datetime}' AND '{end_datetime}'
-            AND channel = '{self.channel}'
-        '''
-        self.hot_pixels = pd.read_sql_query(query, disk_conn)
-        self.hot_pixels['datetime'] = pd.to_datetime(self.hot_pixels['datetime'])
+        self.hot_pixels = get_sqlite_data(filename, "hotpixelmaps")
         # Convert the HPM to a NumPy array
-        self.hot_pixels['HPM'] = self.hot_pixels['HPM'].apply(deserialize_blob)
-        disk_conn.close()
->>>>>>> 32de9dd6
+        self.hot_pixels['HPM'] = self.hot_pixels['HPM'].apply(pickle.loads)
                 
     def calib_denominator(self, mode): 
         """Get calibration constant that should be divided by to get unit 10^15 ph m-2 s-1 str-1 nm-1.
@@ -569,7 +567,7 @@
             mapdate = row['datetime'].values[0]
         else:
             mapdate = date
-            hotpixel_map=np.array([])
+            hotpixel_map = np.array([])
 
         return mapdate, hotpixel_map
 
