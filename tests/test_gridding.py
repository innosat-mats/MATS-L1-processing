--- conflicted
+++ resolved
@@ -1,10 +1,4 @@
 from mats_l1_processing.grid_image import get_shift
-<<<<<<< HEAD
-from mats_l1_processing.pointing import pix_deg
-from pytest import approx
-=======
-
->>>>>>> e7457c5f
 
 
 def test_shift():
@@ -21,71 +15,6 @@
     CCDitem["NCBIN FPGAColumns"] = 2
     CCDitem["NCBIN CCDColumns"] = 2
     CCDitem["NRBIN"] = 2
-<<<<<<< HEAD
-    assert get_shift(CCDitem) == (75,47)
-
-    CCDitem["NCSKIP"] = 1
-    assert get_shift(CCDitem, skip_comp=True) == (76,47)
-
-    CCDitem["NROWSKIP"] = 1
-    assert get_shift(CCDitem, skip_comp=True) == (76,48)
-
-    return
-
-
-def test_pixdeg():
-
-    ccditem = {}
-    ccditem['NCSKIP'] = 0
-    ccditem['NCBIN CCDColumns'] = 40
-    ccditem['NRSKIP'] = 0
-    ccditem['NRBIN'] = 2
-    ccditem['NCOL'] = 20
-    ccditem['CCDSEL'] = 2
-
-    a,b = pix_deg(ccditem, 7, 9)
-    assert a == approx(-2.1394290161657805, abs=1e-6)
-    assert b == approx(-0.6995209721539268, abs=1e-6)
-
-    ccditem = {}
-    ccditem['NCSKIP'] = 0
-    ccditem['NCBINCCDColumns'] = 40
-    ccditem['NRSKIP'] = 0
-    ccditem['NRBIN'] = 2
-    ccditem['NCOL'] = 20
-    ccditem['CCDSEL'] = 2
-
-    a,b = (pix_deg(ccditem, 70, 90))
-    assert a == approx(5.29965319095335, abs=1e-6)
-    assert b == approx(-0.2193511489861099, abs=1e-6)
-
-
-    ccditem = {}
-    ccditem['NCSKIP'] = 200
-    ccditem['NCBINCCDColumns'] = 1
-    ccditem['NRSKIP'] = 50
-    ccditem['NRBIN'] = 6
-    ccditem['NCOL'] = 30
-    ccditem['CCDSEL'] = 4
-
-    a,b = pix_deg(ccditem, 50, 2)
-    assert a == approx(-2.285652940019572, abs=1e-6)
-    assert b == approx(-0.5631835091518915, abs=1e-6)
-
-    ccditem = {}
-    ccditem['NCSKIP'] = 200
-    ccditem['NCBINCCDColumns'] = 1
-    ccditem['NRSKIP'] = 50
-    ccditem['NRBIN'] = 6
-    ccditem['NCOL'] = 30
-    ccditem['CCDSEL'] = 3
-
-    a,b = pix_deg(ccditem, 50, 2)
-    assert a == approx(2.4953357893889208, abs=1e-6)
-    assert b == approx(-0.5631835091518915, abs=1e-6)
-
-
-=======
     assert get_shift(CCDitem) == (75, 47)
     
     CCDitem["NCSKIP"] = 1
@@ -95,7 +24,6 @@
     assert get_shift(CCDitem,skip_comp=True) == (76, 48)
 
 
->>>>>>> e7457c5f
 if __name__ == "__main__":
 
     test_shift()