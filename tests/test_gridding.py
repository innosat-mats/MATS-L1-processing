from mats_l1_processing.grid_image import get_shift


def test_shift():
<<<<<<< HEAD
    CCDitem = dict()
    CCDitem["channel"] = "IR1"
    CCDitem["flipped"] = False
    CCDitem["NCSKIP"] = 0
    CCDitem["NROWSKIP"] = 0
    CCDitem["NCBIN FPGAColumns"] = 1
    CCDitem["NCBIN CCDColumns"] = 1
    CCDitem["NRBIN"] = 1
    assert get_shift(CCDitem) == (75, 47)

    CCDitem["NCBIN FPGAColumns"] = 2
    CCDitem["NCBIN CCDColumns"] = 2
    CCDitem["NRBIN"] = 2
    assert get_shift(CCDitem) == (75, 47)
    
    CCDitem["NCSKIP"] = 1
    assert get_shift(CCDitem,skip_comp=True) == (76, 47)

    CCDitem["NROWSKIP"] = 1
    assert get_shift(CCDitem,skip_comp=True) == (76, 48)
=======
    pass
    # CCDitem = dict()
    # CCDitem["channel"] = "IR1"
    # CCDitem["flipped"] = False
    # CCDitem["NCSKIP"] = 0
    # CCDitem["NROWSKIP"] = 0
    # CCDitem["NCBIN FPGAColumns"] = 1
    # CCDitem["NCBIN CCDColumns"] = 1
    # CCDitem["NRBIN"] = 1
    # assert get_shift(CCDitem) == (75, 47)

    # CCDitem["NCBIN FPGAColumns"] = 2
    # CCDitem["NCBIN CCDColumns"] = 2
    # CCDitem["NRBIN"] = 2
    # assert get_shift(CCDitem) == (75, 47)
    
    # CCDitem["NCSKIP"] = 1
    # assert get_shift(CCDitem,skip_comp=True) == (76, 47)

    # CCDitem["NROWSKIP"] = 1
    # assert get_shift(CCDitem,skip_comp=True) == (76, 48)
>>>>>>> 9bc5abfc


if __name__ == "__main__":

    test_shift()<|MERGE_RESOLUTION|>--- conflicted
+++ resolved
@@ -2,28 +2,6 @@
 
 
 def test_shift():
-<<<<<<< HEAD
-    CCDitem = dict()
-    CCDitem["channel"] = "IR1"
-    CCDitem["flipped"] = False
-    CCDitem["NCSKIP"] = 0
-    CCDitem["NROWSKIP"] = 0
-    CCDitem["NCBIN FPGAColumns"] = 1
-    CCDitem["NCBIN CCDColumns"] = 1
-    CCDitem["NRBIN"] = 1
-    assert get_shift(CCDitem) == (75, 47)
-
-    CCDitem["NCBIN FPGAColumns"] = 2
-    CCDitem["NCBIN CCDColumns"] = 2
-    CCDitem["NRBIN"] = 2
-    assert get_shift(CCDitem) == (75, 47)
-    
-    CCDitem["NCSKIP"] = 1
-    assert get_shift(CCDitem,skip_comp=True) == (76, 47)
-
-    CCDitem["NROWSKIP"] = 1
-    assert get_shift(CCDitem,skip_comp=True) == (76, 48)
-=======
     pass
     # CCDitem = dict()
     # CCDitem["channel"] = "IR1"
@@ -45,7 +23,6 @@
 
     # CCDitem["NROWSKIP"] = 1
     # assert get_shift(CCDitem,skip_comp=True) == (76, 48)
->>>>>>> 9bc5abfc
 
 
 if __name__ == "__main__":
