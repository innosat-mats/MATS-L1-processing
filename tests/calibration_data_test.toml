# This document defines the position of various files used for the calibration of MATS data. 


title = "Level 1 calibration files for testing this package"

#Folders and parameters for generating the calibration database
[primary_data]
    [primary_data.linearity]
        folder = "calibration_data/binning_test_20200812/RacFiles_out/"
        starttime = ""
        endtime = ""
        fittype = 'threshold2'
        remove_blanks = 'true'
 
#Folders and parameters for performing calibration
[darkcurrent]
    folder = "calibration_data/MATS_CCD_DC_calibration_FINAL/"
    dc_2D_limit = 0 
    default_temp = 0
[flatfield]
    flatfieldfolder = "calibration_data/flatfields/"
    flatfieldfolder_cold_unprocessed = "calibration_data/20200330_flatfields_0C/"
    baffle_flatfield = "calibration_data/Flatfield20210421/PayloadImages/"
[linearity]
    pixel = 'calibration_data/linearity/final/linearity_exp'
    sumrow = 'calibration_data/linearity/final/linearity_row'
    sumwell = 'calibration_data/linearity/final/linearity_col'
    tables = 'calibration_data/linearity/tables/20220906/'
[abs_rel_calib]
	abs_rel_calib_constants= "calibration_data/abs_rel_calib/abs_rel_calib_constants.csv"
[pointing]
    qprime = 'calibration_data/pointing/'
<<<<<<< HEAD
[photometer]
    thermistor_table = 'calibration_data/photometers/AlbedoFM_Thermistors_Temp_vs_bits.mat'
    FM1_spline = 'calibration_data/photometers/SignFM1_Rad_raw.pkl' 
    FM2_spline = 'calibration_data/photometers/SignFM2_Rad_raw.pkl' 

=======
[artifact]
    nadir = 'calibration_data/artifact/nadir_correction_masks.pk1'
    blank = 'calibration_data/artifact/blank_mask.pk1'
>>>>>>> 13281340
<|MERGE_RESOLUTION|>--- conflicted
+++ resolved
@@ -30,14 +30,10 @@
 	abs_rel_calib_constants= "calibration_data/abs_rel_calib/abs_rel_calib_constants.csv"
 [pointing]
     qprime = 'calibration_data/pointing/'
-<<<<<<< HEAD
 [photometer]
     thermistor_table = 'calibration_data/photometers/AlbedoFM_Thermistors_Temp_vs_bits.mat'
     FM1_spline = 'calibration_data/photometers/SignFM1_Rad_raw.pkl' 
     FM2_spline = 'calibration_data/photometers/SignFM2_Rad_raw.pkl' 
-
-=======
 [artifact]
     nadir = 'calibration_data/artifact/nadir_correction_masks.pk1'
-    blank = 'calibration_data/artifact/blank_mask.pk1'
->>>>>>> 13281340
+    blank = 'calibration_data/artifact/blank_mask.pk1'