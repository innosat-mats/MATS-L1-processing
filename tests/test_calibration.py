--- conflicted
+++ resolved
@@ -243,17 +243,6 @@
 
 if __name__ == "__main__":
 
-<<<<<<< HEAD
-    test_calibrate()
-    test_calibration_output() 
-    test_readfunctions()
-    test_CCDunit()
-    test_non_linearity_fullframe()
-    test_non_linearity_binned()
-    test_calibrate()
-    test_error_algebra()
-    test_channel_quaterion()
-=======
     # test_calibrate()
     # test_calibration_output() 
     # test_readfunctions()
@@ -263,5 +252,4 @@
     # test_calibrate()
     # test_error_algebra()
     # test_channel_quaterion()
-    test_photometer()
->>>>>>> c9e7dcfd
+    test_photometer()