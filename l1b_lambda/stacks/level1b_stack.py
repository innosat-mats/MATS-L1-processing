--- conflicted
+++ resolved
@@ -51,15 +51,11 @@
             },
         )
 
-        queue_name = f"Level1BQueue{'Dev' if development else ''}"
+        queue_name = f"Level1BQueue{data_source}{'Dev' if development else ''}"
         event_queue = Queue(
             self,
-<<<<<<< HEAD
-            f"Level1AQueue{data_source}{'Dev' if development else ''}",
-=======
             queue_name,
             queue_name=queue_name,
->>>>>>> cb016861
             retention_period=queue_retention_period,
             visibility_timeout=lambda_timeout,
             removal_policy=RemovalPolicy.RETAIN,
@@ -67,12 +63,8 @@
                 max_receive_count=1,
                 queue=Queue(
                     self,
-<<<<<<< HEAD
-                    f"FailedCalibrationQueue{data_source}{'Dev' if development else ''}",  # noqa: E501
-=======
                     "Failed" + queue_name,
                     queue_name="Failed" + queue_name,
->>>>>>> cb016861
                     retention_period=queue_retention_period,
                 ),
             ),
