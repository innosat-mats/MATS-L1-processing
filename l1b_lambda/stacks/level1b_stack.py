from aws_cdk import Duration, Stack, RemovalPolicy
from aws_cdk.aws_lambda import (
    Architecture, DockerImageFunction, DockerImageCode,
)
from aws_cdk.aws_lambda_event_sources import SqsEventSource
from aws_cdk.aws_s3 import Bucket
from aws_cdk.aws_s3_notifications import SqsDestination
from aws_cdk.aws_sqs import DeadLetterQueue, Queue
from constructs import Construct


class Level1BStack(Stack):
    def __init__(
        self,
        scope: Construct,
        id: str,
        input_bucket_name: str,
        output_bucket_name: str,
        lambda_timeout: Duration = Duration.seconds(900),
        queue_retention_period: Duration = Duration.days(14),
        code_version: str = "",
        development: bool = False,
        **kwargs
    ) -> None:
        super().__init__(scope, id, **kwargs)

        input_bucket = Bucket.from_bucket_name(
            self,
            f"Level1ABucket{'Dev' if development else ''}",
            input_bucket_name,
        )

        output_bucket = Bucket.from_bucket_name(
            self,
            f"Level1BBucket{'Dev' if development else ''}",
            output_bucket_name,
        )

        level1b_lambda = DockerImageFunction(
            self,
            f"Level1BLambda{'Dev' if development else ''}",
            code=DockerImageCode.from_image_asset("."),
            timeout=lambda_timeout,
            architecture=Architecture.X86_64,
            memory_size=4096,
            environment={
                "L1B_BUCKET": output_bucket.bucket_name,
                "L1B_VERSION": code_version,
            },
        )

<<<<<<< HEAD
        queue_name = f"Level1AQueue{'Dev' if development else ''}"
=======
        queue_name = f"Level1BQueue{'Dev' if development else ''}"
>>>>>>> c0b43ecf
        event_queue = Queue(
            self,
            queue_name,
            queue_name=queue_name,
            retention_period=queue_retention_period,
            visibility_timeout=lambda_timeout,
            removal_policy=RemovalPolicy.RETAIN,
            dead_letter_queue=DeadLetterQueue(
                max_receive_count=1,
                queue=Queue(
                    self,
                    "Failed" + queue_name,
                    queue_name="Failed" + queue_name,
                    retention_period=queue_retention_period,
                ),
            ),
        )

        input_bucket.add_object_created_notification(
            SqsDestination(event_queue),
        )

        level1b_lambda.add_event_source(SqsEventSource(
            event_queue,
            batch_size=1,
        ))

        input_bucket.grant_read(level1b_lambda)
        output_bucket.grant_put(level1b_lambda)<|MERGE_RESOLUTION|>--- conflicted
+++ resolved
@@ -49,11 +49,7 @@
             },
         )
 
-<<<<<<< HEAD
-        queue_name = f"Level1AQueue{'Dev' if development else ''}"
-=======
         queue_name = f"Level1BQueue{'Dev' if development else ''}"
->>>>>>> c0b43ecf
         event_queue = Queue(
             self,
             queue_name,
