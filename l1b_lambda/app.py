--- conflicted
+++ resolved
@@ -20,13 +20,6 @@
 
 development = bool(os.environ.get("MATS_DEVELOPMENT", False))
 if development:
-<<<<<<< HEAD
-    input_bucket_name = "dev-payload-level1a"
-    output_bucket_name = "dev-payload-level1b"
-else:
-    input_bucket_name = "ops-payload-level1a-v0.6"
-    output_bucket_name = "ops-payload-level1b-v0.5"
-=======
     input_bucket_name_ccd = "dev-payload-level1a"
     output_bucket_name_ccd = "dev-payload-level1b"
     input_bucket_name_pm = "dev-payload-level1a-pm"
@@ -36,7 +29,6 @@
     output_bucket_name_ccd = "ops-payload-level1b-v0.5"
     input_bucket_name_pm = "ops-payload-level1a-pm-v0.3"
     output_bucket_name_pm = "ops-payload-level1b-pm-v0.1"
->>>>>>> 9bc5abfc
 
 try:
     tag: Optional[TagReference] = repo.tags[-1]
@@ -45,11 +37,6 @@
 
 Level1BStack(
     app,
-<<<<<<< HEAD
-    f"Level1BStack{'Dev' if development else ''}",
-    input_bucket_name=input_bucket_name,
-    output_bucket_name=output_bucket_name,
-=======
     f"Level1BStackCCD{'Dev' if development else ''}",
     input_bucket_name=input_bucket_name_ccd,
     output_bucket_name=output_bucket_name_ccd,
@@ -64,7 +51,6 @@
     input_bucket_name=input_bucket_name_pm,
     output_bucket_name=output_bucket_name_pm,
     data_source="PM",
->>>>>>> 9bc5abfc
     code_version=f"{tag} ({repo.head.commit})",
     development=development,
 )
